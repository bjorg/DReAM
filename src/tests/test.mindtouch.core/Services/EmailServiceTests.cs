﻿/*
 * MindTouch Dream - a distributed REST framework 
 * Copyright (C) 2006-2009 MindTouch, Inc.
 * www.mindtouch.com  oss@mindtouch.com
 *
 * For community documentation and downloads visit wiki.developer.mindtouch.com;
 * please review the licensing section.
 *
 * Licensed under the Apache License, Version 2.0 (the "License");
 * you may not use this file except in compliance with the License.
 * You may obtain a copy of the License at
 * 
 *     http://www.apache.org/licenses/LICENSE-2.0
 * 
 * Unless required by applicable law or agreed to in writing, software
 * distributed under the License is distributed on an "AS IS" BASIS,
 * WITHOUT WARRANTIES OR CONDITIONS OF ANY KIND, either express or implied.
 * See the License for the specific language governing permissions and
 * limitations under the License.
 */

using System;
using System.Linq;
using System.Net.Mail;
using Autofac.Builder;
using log4net;
using MindTouch.Dream;
using MindTouch.Dream.Services;
using MindTouch.Dream.Test;
using MindTouch.Tasking;
using MindTouch.Xml;
using NUnit.Framework;

namespace MindTouch.Core.Test.Services {
    
    [TestFixture]
    public class EmailServiceTests {

        //--- Types ---
        public class SmtpClientFactoryMock : ISmtpClientFactory {
            public SmtplClientMock Client = new SmtplClientMock();
            public SmtpSettings Settings;

            public ISmtpClient CreateClient(SmtpSettings settings) {
                Settings = settings;
                return Client;
            }
        }

        public class SmtplClientMock : ISmtpClient {
            public MailMessage Message;
            public void Send(MailMessage message) {
                Message = message;
            }
        }

        //--- Class Fields ---
        private static readonly ILog _log = LogUtils.CreateLog();

        //--- Fields ---
        private DreamHostInfo _hostInfo;
        private DreamServiceInfo _emailService;
        private Plug _plug;
        private SmtpClientFactoryMock _smtpClientFactory;

        //--- Methods ---

        [TestFixtureSetUp]
        public void GlobalSetup() {
            var config = new XDoc("config");
            var builder = new ContainerBuilder();
            _smtpClientFactory = new SmtpClientFactoryMock();
            builder.Register(c => _smtpClientFactory).As<ISmtpClientFactory>().ServiceScoped();
            _hostInfo = DreamTestHelper.CreateRandomPortHost(config, builder.Build());
            _emailService = DreamTestHelper.CreateService(
                _hostInfo, 
                "sid://mindtouch.com/2009/01/dream/email", 
                "email", 
                new XDoc("config").Elem("apikey", "servicekey"));
            _plug = _emailService.WithInternalKey().AtLocalHost;
        }

        [TestFixtureTearDown]
        public void GlobalTeardown() {
            _hostInfo.Dispose();
        }

        [SetUp]
        public void Setup() {
            _smtpClientFactory.Client = new SmtplClientMock();
            _smtpClientFactory.Settings = null;
        }

        [Test]
        public void Can_send_email_with_default_settings() {
            var email = new XDoc("email")
                .Attr("configuration", "default")
                .Elem("to", "to@bar.com")
                .Elem("from", "from@bar.com")
                .Elem("subject", "subject")
                .Elem("body", "body");
            _log.Debug("sending message");
            var response = _plug.At("message").Post(email, new Result<DreamMessage>()).Wait();
            Assert.IsTrue(response.IsSuccessful);
<<<<<<< HEAD
            Assert.AreEqual("localhost", _smtpClientFactory.Settings.Host);
            Assert.AreEqual("from@bar.com", _smtpClientFactory.Client.Message.From.ToString());
            Assert.AreEqual("to@bar.com", _smtpClientFactory.Client.Message.To.First().ToString());
=======
            Assert.AreEqual(DEFAULT_HOST, _smtpClientFactory.Settings.Host);
            Assert.AreEqual("\"from@bar.com\" <from@bar.com>", _smtpClientFactory.Client.Message.From.ToString());
            Assert.AreEqual("\"to@bar.com\" <to@bar.com>", _smtpClientFactory.Client.Message.To.First().ToString());
>>>>>>> bdf93784
            Assert.AreEqual("subject", _smtpClientFactory.Client.Message.Subject);
            Assert.AreEqual("body", _smtpClientFactory.Client.Message.Body);
        }

        [Test]
        public void Can_set_custom_settings() {
            var settings = new XDoc("config")
                .Elem("smtp-host", "customhost")
                .Elem("smtp-port", 42);
            var response = _plug.At("configuration", "custom").Put(settings);
            Assert.IsTrue(response.IsSuccessful);
            var email = new XDoc("email")
                .Attr("configuration", "custom")
                .Elem("to", "to@bar.com")
                .Elem("from", "from@bar.com")
                .Elem("subject", "subject")
                .Elem("body", "body");
            _log.Debug("sending message");
            response = _plug.At("message").Post(email, new Result<DreamMessage>()).Wait();
            Assert.IsTrue(response.IsSuccessful);
            Assert.AreEqual("customhost", _smtpClientFactory.Settings.Host);
            Assert.AreEqual(42, _smtpClientFactory.Settings.Port);
            Assert.IsNotNull(_smtpClientFactory.Client.Message);
        }

        [Test]
<<<<<<< HEAD
=======
        public void Omitting_host_in_custom_settings_but_providing_apikey_inherits_default_settings() {
            var apikey = StringUtil.CreateAlphaNumericKey(6);
            var settings = new XDoc("config")
                .Elem("apikey", apikey);
            var response = _plug.At("configuration", "custom").Put(settings);
            Assert.IsTrue(response.IsSuccessful);
            var email = new XDoc("email")
                .Attr("configuration", "custom")
                .Elem("to", "to@bar.com")
                .Elem("from", "from@bar.com")
                .Elem("subject", "subject")
                .Elem("body", "body");
            _log.Debug("sending message");
            var settingsPlug = Plug.New(_plug.Uri).With("apikey", apikey);
            response = settingsPlug.At("message").Post(email, new Result<DreamMessage>()).Wait();
            Assert.IsTrue(response.IsSuccessful);
            Assert.AreEqual(DEFAULT_HOST, _smtpClientFactory.Settings.Host);
            Assert.IsNotNull(_smtpClientFactory.Client.Message);
            Assert.AreEqual("\"from@bar.com\" <from@bar.com>", _smtpClientFactory.Client.Message.From.ToString());
        }

        [Test]
>>>>>>> bdf93784
        public void Can_send_using_settings_apikey() {
            var apikey = StringUtil.CreateAlphaNumericKey(6);
            var settings = new XDoc("config")
                .Elem("smtp-host", "customhost")
                .Elem("apikey", apikey);
            var response = _plug.At("configuration", "custom").Put(settings);
            Assert.IsTrue(response.IsSuccessful);
            var email = new XDoc("email")
                .Attr("configuration", "custom")
                .Elem("to", "to@bar.com")
                .Elem("from", "from@bar.com")
                .Elem("subject", "subject")
                .Elem("body", "body");
            _log.Debug("sending message");
            var settingsPlug = Plug.New(_plug.Uri).With("apikey",apikey);
            response = settingsPlug.At("message").Post(email, new Result<DreamMessage>()).Wait();
            Assert.IsTrue(response.IsSuccessful);
            Assert.AreEqual("customhost", _smtpClientFactory.Settings.Host);
            Assert.IsNotNull(_smtpClientFactory.Client.Message);
            Assert.AreEqual("\"from@bar.com\" <from@bar.com>", _smtpClientFactory.Client.Message.From.ToString());
        }
    }
}
<|MERGE_RESOLUTION|>--- conflicted
+++ resolved
@@ -1,187 +1,178 @@
-﻿/*
- * MindTouch Dream - a distributed REST framework 
- * Copyright (C) 2006-2009 MindTouch, Inc.
- * www.mindtouch.com  oss@mindtouch.com
- *
- * For community documentation and downloads visit wiki.developer.mindtouch.com;
- * please review the licensing section.
- *
- * Licensed under the Apache License, Version 2.0 (the "License");
- * you may not use this file except in compliance with the License.
- * You may obtain a copy of the License at
- * 
- *     http://www.apache.org/licenses/LICENSE-2.0
- * 
- * Unless required by applicable law or agreed to in writing, software
- * distributed under the License is distributed on an "AS IS" BASIS,
- * WITHOUT WARRANTIES OR CONDITIONS OF ANY KIND, either express or implied.
- * See the License for the specific language governing permissions and
- * limitations under the License.
- */
-
-using System;
-using System.Linq;
-using System.Net.Mail;
-using Autofac.Builder;
-using log4net;
-using MindTouch.Dream;
-using MindTouch.Dream.Services;
-using MindTouch.Dream.Test;
-using MindTouch.Tasking;
-using MindTouch.Xml;
-using NUnit.Framework;
-
-namespace MindTouch.Core.Test.Services {
-    
-    [TestFixture]
-    public class EmailServiceTests {
-
-        //--- Types ---
-        public class SmtpClientFactoryMock : ISmtpClientFactory {
-            public SmtplClientMock Client = new SmtplClientMock();
-            public SmtpSettings Settings;
-
-            public ISmtpClient CreateClient(SmtpSettings settings) {
-                Settings = settings;
-                return Client;
-            }
-        }
-
-        public class SmtplClientMock : ISmtpClient {
-            public MailMessage Message;
-            public void Send(MailMessage message) {
-                Message = message;
-            }
-        }
-
-        //--- Class Fields ---
-        private static readonly ILog _log = LogUtils.CreateLog();
-
-        //--- Fields ---
-        private DreamHostInfo _hostInfo;
-        private DreamServiceInfo _emailService;
-        private Plug _plug;
-        private SmtpClientFactoryMock _smtpClientFactory;
-
-        //--- Methods ---
-
-        [TestFixtureSetUp]
-        public void GlobalSetup() {
-            var config = new XDoc("config");
-            var builder = new ContainerBuilder();
-            _smtpClientFactory = new SmtpClientFactoryMock();
-            builder.Register(c => _smtpClientFactory).As<ISmtpClientFactory>().ServiceScoped();
-            _hostInfo = DreamTestHelper.CreateRandomPortHost(config, builder.Build());
-            _emailService = DreamTestHelper.CreateService(
-                _hostInfo, 
-                "sid://mindtouch.com/2009/01/dream/email", 
-                "email", 
-                new XDoc("config").Elem("apikey", "servicekey"));
-            _plug = _emailService.WithInternalKey().AtLocalHost;
-        }
-
-        [TestFixtureTearDown]
-        public void GlobalTeardown() {
-            _hostInfo.Dispose();
-        }
-
-        [SetUp]
-        public void Setup() {
-            _smtpClientFactory.Client = new SmtplClientMock();
-            _smtpClientFactory.Settings = null;
-        }
-
-        [Test]
-        public void Can_send_email_with_default_settings() {
-            var email = new XDoc("email")
-                .Attr("configuration", "default")
-                .Elem("to", "to@bar.com")
-                .Elem("from", "from@bar.com")
-                .Elem("subject", "subject")
-                .Elem("body", "body");
-            _log.Debug("sending message");
-            var response = _plug.At("message").Post(email, new Result<DreamMessage>()).Wait();
-            Assert.IsTrue(response.IsSuccessful);
-<<<<<<< HEAD
-            Assert.AreEqual("localhost", _smtpClientFactory.Settings.Host);
-            Assert.AreEqual("from@bar.com", _smtpClientFactory.Client.Message.From.ToString());
-            Assert.AreEqual("to@bar.com", _smtpClientFactory.Client.Message.To.First().ToString());
-=======
-            Assert.AreEqual(DEFAULT_HOST, _smtpClientFactory.Settings.Host);
-            Assert.AreEqual("\"from@bar.com\" <from@bar.com>", _smtpClientFactory.Client.Message.From.ToString());
-            Assert.AreEqual("\"to@bar.com\" <to@bar.com>", _smtpClientFactory.Client.Message.To.First().ToString());
->>>>>>> bdf93784
-            Assert.AreEqual("subject", _smtpClientFactory.Client.Message.Subject);
-            Assert.AreEqual("body", _smtpClientFactory.Client.Message.Body);
-        }
-
-        [Test]
-        public void Can_set_custom_settings() {
-            var settings = new XDoc("config")
-                .Elem("smtp-host", "customhost")
-                .Elem("smtp-port", 42);
-            var response = _plug.At("configuration", "custom").Put(settings);
-            Assert.IsTrue(response.IsSuccessful);
-            var email = new XDoc("email")
-                .Attr("configuration", "custom")
-                .Elem("to", "to@bar.com")
-                .Elem("from", "from@bar.com")
-                .Elem("subject", "subject")
-                .Elem("body", "body");
-            _log.Debug("sending message");
-            response = _plug.At("message").Post(email, new Result<DreamMessage>()).Wait();
-            Assert.IsTrue(response.IsSuccessful);
-            Assert.AreEqual("customhost", _smtpClientFactory.Settings.Host);
-            Assert.AreEqual(42, _smtpClientFactory.Settings.Port);
-            Assert.IsNotNull(_smtpClientFactory.Client.Message);
-        }
-
-        [Test]
-<<<<<<< HEAD
-=======
-        public void Omitting_host_in_custom_settings_but_providing_apikey_inherits_default_settings() {
-            var apikey = StringUtil.CreateAlphaNumericKey(6);
-            var settings = new XDoc("config")
-                .Elem("apikey", apikey);
-            var response = _plug.At("configuration", "custom").Put(settings);
-            Assert.IsTrue(response.IsSuccessful);
-            var email = new XDoc("email")
-                .Attr("configuration", "custom")
-                .Elem("to", "to@bar.com")
-                .Elem("from", "from@bar.com")
-                .Elem("subject", "subject")
-                .Elem("body", "body");
-            _log.Debug("sending message");
-            var settingsPlug = Plug.New(_plug.Uri).With("apikey", apikey);
-            response = settingsPlug.At("message").Post(email, new Result<DreamMessage>()).Wait();
-            Assert.IsTrue(response.IsSuccessful);
-            Assert.AreEqual(DEFAULT_HOST, _smtpClientFactory.Settings.Host);
-            Assert.IsNotNull(_smtpClientFactory.Client.Message);
-            Assert.AreEqual("\"from@bar.com\" <from@bar.com>", _smtpClientFactory.Client.Message.From.ToString());
-        }
-
-        [Test]
->>>>>>> bdf93784
-        public void Can_send_using_settings_apikey() {
-            var apikey = StringUtil.CreateAlphaNumericKey(6);
-            var settings = new XDoc("config")
-                .Elem("smtp-host", "customhost")
-                .Elem("apikey", apikey);
-            var response = _plug.At("configuration", "custom").Put(settings);
-            Assert.IsTrue(response.IsSuccessful);
-            var email = new XDoc("email")
-                .Attr("configuration", "custom")
-                .Elem("to", "to@bar.com")
-                .Elem("from", "from@bar.com")
-                .Elem("subject", "subject")
-                .Elem("body", "body");
-            _log.Debug("sending message");
-            var settingsPlug = Plug.New(_plug.Uri).With("apikey",apikey);
-            response = settingsPlug.At("message").Post(email, new Result<DreamMessage>()).Wait();
-            Assert.IsTrue(response.IsSuccessful);
-            Assert.AreEqual("customhost", _smtpClientFactory.Settings.Host);
-            Assert.IsNotNull(_smtpClientFactory.Client.Message);
-            Assert.AreEqual("\"from@bar.com\" <from@bar.com>", _smtpClientFactory.Client.Message.From.ToString());
-        }
-    }
-}
+﻿/*
+ * MindTouch Dream - a distributed REST framework 
+ * Copyright (C) 2006-2009 MindTouch, Inc.
+ * www.mindtouch.com  oss@mindtouch.com
+ *
+ * For community documentation and downloads visit wiki.developer.mindtouch.com;
+ * please review the licensing section.
+ *
+ * Licensed under the Apache License, Version 2.0 (the "License");
+ * you may not use this file except in compliance with the License.
+ * You may obtain a copy of the License at
+ * 
+ *     http://www.apache.org/licenses/LICENSE-2.0
+ * 
+ * Unless required by applicable law or agreed to in writing, software
+ * distributed under the License is distributed on an "AS IS" BASIS,
+ * WITHOUT WARRANTIES OR CONDITIONS OF ANY KIND, either express or implied.
+ * See the License for the specific language governing permissions and
+ * limitations under the License.
+ */
+
+using System;
+using System.Linq;
+using System.Net.Mail;
+using Autofac.Builder;
+using log4net;
+using MindTouch.Dream;
+using MindTouch.Dream.Services;
+using MindTouch.Dream.Test;
+using MindTouch.Tasking;
+using MindTouch.Xml;
+using NUnit.Framework;
+
+namespace MindTouch.Core.Test.Services {
+    
+    [TestFixture]
+    public class EmailServiceTests {
+
+        //--- Types ---
+        public class SmtpClientFactoryMock : ISmtpClientFactory {
+            public SmtplClientMock Client = new SmtplClientMock();
+            public SmtpSettings Settings;
+
+            public ISmtpClient CreateClient(SmtpSettings settings) {
+                Settings = settings;
+                return Client;
+            }
+        }
+
+        public class SmtplClientMock : ISmtpClient {
+            public MailMessage Message;
+            public void Send(MailMessage message) {
+                Message = message;
+            }
+        }
+
+        //--- Class Fields ---
+        private static readonly ILog _log = LogUtils.CreateLog();
+
+        //--- Fields ---
+        private DreamHostInfo _hostInfo;
+        private DreamServiceInfo _emailService;
+        private Plug _plug;
+        private SmtpClientFactoryMock _smtpClientFactory;
+
+        //--- Methods ---
+
+        [TestFixtureSetUp]
+        public void GlobalSetup() {
+            var config = new XDoc("config");
+            var builder = new ContainerBuilder();
+            _smtpClientFactory = new SmtpClientFactoryMock();
+            builder.Register(c => _smtpClientFactory).As<ISmtpClientFactory>().ServiceScoped();
+            _hostInfo = DreamTestHelper.CreateRandomPortHost(config, builder.Build());
+            _emailService = DreamTestHelper.CreateService(
+                _hostInfo, 
+                "sid://mindtouch.com/2009/01/dream/email", 
+                "email", 
+                new XDoc("config").Elem("apikey", "servicekey"));
+            _plug = _emailService.WithInternalKey().AtLocalHost;
+        }
+
+        [TestFixtureTearDown]
+        public void GlobalTeardown() {
+            _hostInfo.Dispose();
+        }
+
+        [SetUp]
+        public void Setup() {
+            _smtpClientFactory.Client = new SmtplClientMock();
+            _smtpClientFactory.Settings = null;
+        }
+
+        [Test]
+        public void Can_send_email_with_default_settings() {
+            var email = new XDoc("email")
+                .Attr("configuration", "default")
+                .Elem("to", "to@bar.com")
+                .Elem("from", "from@bar.com")
+                .Elem("subject", "subject")
+                .Elem("body", "body");
+            _log.Debug("sending message");
+            var response = _plug.At("message").Post(email, new Result<DreamMessage>()).Wait();
+            Assert.IsTrue(response.IsSuccessful);
+            Assert.AreEqual(DEFAULT_HOST, _smtpClientFactory.Settings.Host);
+            Assert.AreEqual("\"from@bar.com\" <from@bar.com>", _smtpClientFactory.Client.Message.From.ToString());
+            Assert.AreEqual("\"to@bar.com\" <to@bar.com>", _smtpClientFactory.Client.Message.To.First().ToString());
+            Assert.AreEqual("subject", _smtpClientFactory.Client.Message.Subject);
+            Assert.AreEqual("body", _smtpClientFactory.Client.Message.Body);
+        }
+
+        [Test]
+        public void Can_set_custom_settings() {
+            var settings = new XDoc("config")
+                .Elem("smtp-host", "customhost")
+                .Elem("smtp-port", 42);
+            var response = _plug.At("configuration", "custom").Put(settings);
+            Assert.IsTrue(response.IsSuccessful);
+            var email = new XDoc("email")
+                .Attr("configuration", "custom")
+                .Elem("to", "to@bar.com")
+                .Elem("from", "from@bar.com")
+                .Elem("subject", "subject")
+                .Elem("body", "body");
+            _log.Debug("sending message");
+            response = _plug.At("message").Post(email, new Result<DreamMessage>()).Wait();
+            Assert.IsTrue(response.IsSuccessful);
+            Assert.AreEqual("customhost", _smtpClientFactory.Settings.Host);
+            Assert.AreEqual(42, _smtpClientFactory.Settings.Port);
+            Assert.IsNotNull(_smtpClientFactory.Client.Message);
+        }
+
+        [Test]
+        public void Omitting_host_in_custom_settings_but_providing_apikey_inherits_default_settings() {
+            var apikey = StringUtil.CreateAlphaNumericKey(6);
+            var settings = new XDoc("config")
+                .Elem("apikey", apikey);
+            var response = _plug.At("configuration", "custom").Put(settings);
+            Assert.IsTrue(response.IsSuccessful);
+            var email = new XDoc("email")
+                .Attr("configuration", "custom")
+                .Elem("to", "to@bar.com")
+                .Elem("from", "from@bar.com")
+                .Elem("subject", "subject")
+                .Elem("body", "body");
+            _log.Debug("sending message");
+            var settingsPlug = Plug.New(_plug.Uri).With("apikey", apikey);
+            response = settingsPlug.At("message").Post(email, new Result<DreamMessage>()).Wait();
+            Assert.IsTrue(response.IsSuccessful);
+            Assert.AreEqual(DEFAULT_HOST, _smtpClientFactory.Settings.Host);
+            Assert.IsNotNull(_smtpClientFactory.Client.Message);
+            Assert.AreEqual("\"from@bar.com\" <from@bar.com>", _smtpClientFactory.Client.Message.From.ToString());
+        }
+
+        [Test]
+        public void Can_send_using_settings_apikey() {
+            var apikey = StringUtil.CreateAlphaNumericKey(6);
+            var settings = new XDoc("config")
+                .Elem("smtp-host", "customhost")
+                .Elem("apikey", apikey);
+            var response = _plug.At("configuration", "custom").Put(settings);
+            Assert.IsTrue(response.IsSuccessful);
+            var email = new XDoc("email")
+                .Attr("configuration", "custom")
+                .Elem("to", "to@bar.com")
+                .Elem("from", "from@bar.com")
+                .Elem("subject", "subject")
+                .Elem("body", "body");
+            _log.Debug("sending message");
+            var settingsPlug = Plug.New(_plug.Uri).With("apikey",apikey);
+            response = settingsPlug.At("message").Post(email, new Result<DreamMessage>()).Wait();
+            Assert.IsTrue(response.IsSuccessful);
+            Assert.AreEqual("customhost", _smtpClientFactory.Settings.Host);
+            Assert.IsNotNull(_smtpClientFactory.Client.Message);
+            Assert.AreEqual("\"from@bar.com\" <from@bar.com>", _smtpClientFactory.Client.Message.From.ToString());
+        }
+    }
+}