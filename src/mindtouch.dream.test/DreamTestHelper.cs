--- conflicted
+++ resolved
@@ -1,235 +1,234 @@
-/*
- * MindTouch Dream - a distributed REST framework 
- * Copyright (C) 2006-2011 MindTouch, Inc.
- * www.mindtouch.com  oss@mindtouch.com
- *
- * For community documentation and downloads visit wiki.developer.mindtouch.com;
- * please review the licensing section.
- *
- * Licensed under the Apache License, Version 2.0 (the "License");
- * you may not use this file except in compliance with the License.
- * You may obtain a copy of the License at
- * 
- *     http://www.apache.org/licenses/LICENSE-2.0
- * 
- * Unless required by applicable law or agreed to in writing, software
- * distributed under the License is distributed on an "AS IS" BASIS,
- * WITHOUT WARRANTIES OR CONDITIONS OF ANY KIND, either express or implied.
- * See the License for the specific language governing permissions and
- * limitations under the License.
- */
-using System;
-using System.Threading;
-using Autofac;
-using log4net;
-using MindTouch.Tasking;
-using MindTouch.Xml;
-
-namespace MindTouch.Dream.Test {
-
-    /// <summary>
-    /// A static helper class for creating <see cref="DreamHost"/> and services for testing.
-    /// </summary>
-    public static class DreamTestHelper {
-
-        //--- Class Fields ---
-        private static readonly ILog _log = LogUtils.CreateLog();
-        private static int _port = 1024;
-        
-        //--- Extension Methods ---
-        /// <summary>
-        /// Create a <see cref="IDreamService"/> on a given <see cref="DreamHost"/>.
-        /// </summary>
-        /// <typeparam name="T">The <see cref="IDreamService"/> to create.</typeparam>
-        /// <param name="hostInfo">The info instance for the target <see cref="DreamHost"/>.</param>
-        /// <param name="pathPrefix">Path prefix to use for randomly generated path (primarily used to more easily recognize the service in logs).</param>
-        /// <param name="extraConfig">Additional configuration to use for service instantiation.</param>
-        /// <returns>An instance of <see cref="DreamServiceInfo"/> for easy service access</returns>
-        public static DreamServiceInfo CreateService<T>(this DreamHostInfo hostInfo, string pathPrefix, XDoc extraConfig) where T : IDreamService {
-            return CreateService(hostInfo, typeof(T), pathPrefix, extraConfig);
-        }
-
-        /// <summary>
-        /// Create a <see cref="IDreamService"/> on a given <see cref="DreamHost"/>.
-        /// </summary>
-        /// <typeparam name="T">The <see cref="IDreamService"/> to create.</typeparam>
-        /// <param name="hostInfo">The info instance for the target <see cref="DreamHost"/>.</param>
-        /// <param name="pathPrefix">Path prefix to use for randomly generated path (primarily used to more easily recognize the service in logs).</param>
-        /// <returns>An instance of <see cref="DreamServiceInfo"/> for easy service access</returns>
-        public static DreamServiceInfo CreateService<T>(this DreamHostInfo hostInfo, string pathPrefix) where T : IDreamService {
-            return CreateService(hostInfo, typeof(T), pathPrefix);
-        }
-
-        /// <summary>
-        /// Create a <see cref="IDreamService"/> on a given <see cref="DreamHost"/>.
-        /// </summary>
-        /// <param name="hostInfo">The info instance for the target <see cref="DreamHost"/>.</param>
-        /// <param name="serviceType">Type of the <see cref="IDreamService"/> to create.</param>
-        /// <param name="pathPrefix">Path prefix to use for randomly generated path (primarily used to more easily recognize the service in logs).</param>
-        /// <param name="extraConfig">Additional configuration to use for service instantiation.</param>
-        /// <returns>An instance of <see cref="DreamServiceInfo"/> for easy service access</returns>
-        public static DreamServiceInfo CreateService(this DreamHostInfo hostInfo, Type serviceType, string pathPrefix, XDoc extraConfig) {
-            string path = (string.IsNullOrEmpty(pathPrefix)) ? StringUtil.CreateAlphaNumericKey(6).ToLower() : pathPrefix + "_" + StringUtil.CreateAlphaNumericKey(3).ToLower();
-            XDoc config = new XDoc("config")
-                .Elem("class", serviceType.FullName)
-                .Elem("path", path);
-            if(extraConfig != null) {
-                foreach(XDoc extra in extraConfig["*"]) {
-                    config.Add(extra);
-                }
-            }
-            return CreateService(hostInfo, config);
-        }
-
-        /// <summary>
-        /// Create a <see cref="IDreamService"/> on a given <see cref="DreamHost"/>.
-        /// </summary>
-        /// <param name="hostInfo">The info instance for the target <see cref="DreamHost"/>.</param>
-        /// <param name="sid">Service Identifier</param>
-        /// <param name="pathPrefix">Path prefix to use for randomly generated path (primarily used to more easily recognize the service in logs).</param>
-        /// <param name="extraConfig">Additional configuration to use for service instantiation.</param>
-        /// <returns>An instance of <see cref="DreamServiceInfo"/> for easy service access</returns>
-        public static DreamServiceInfo CreateService(this DreamHostInfo hostInfo, string sid, string pathPrefix, XDoc extraConfig) {
-            string path = (string.IsNullOrEmpty(pathPrefix)) ? StringUtil.CreateAlphaNumericKey(6).ToLower() : pathPrefix + "_" + StringUtil.CreateAlphaNumericKey(3).ToLower();
-            XDoc config = new XDoc("config")
-                .Elem("sid", sid)
-                .Elem("path", path);
-            if(extraConfig != null) {
-                foreach(XDoc extra in extraConfig["*"]) {
-                    config.Add(extra);
-                }
-            }
-            return CreateService(hostInfo, config);
-        }
-
-        /// <summary>
-        /// Create a <see cref="IDreamService"/> on a given <see cref="DreamHost"/>.
-        /// </summary>
-        /// <param name="hostInfo">The info instance for the target <see cref="DreamHost"/>.</param>
-        /// <param name="serviceType">Type of the <see cref="IDreamService"/> to create.</param>
-        /// <param name="pathPrefix">Path prefix to use for randomly generated path (primarily used to more easily recognize the service in logs).</param>
-        /// <returns>An instance of <see cref="DreamServiceInfo"/> for easy service access</returns>
-        public static DreamServiceInfo CreateService(this DreamHostInfo hostInfo, Type serviceType, string pathPrefix) {
-            string path = (string.IsNullOrEmpty(pathPrefix)) ? StringUtil.CreateAlphaNumericKey(6).ToLower() : pathPrefix + "_" + StringUtil.CreateAlphaNumericKey(3).ToLower();
-            XDoc config = new XDoc("config")
-                .Elem("class", serviceType.FullName)
-                .Elem("path", path);
-            return CreateService(hostInfo, config);
-        }
-
-        /// <summary>
-        /// Create a <see cref="IDreamService"/> on a given <see cref="DreamHost"/>.
-        /// </summary>
-        /// <param name="hostInfo">The info instance for the target <see cref="DreamHost"/>.</param>
-        /// <param name="config">Configuration to use for service instantiation.</param>
-        /// <returns>An instance of <see cref="DreamServiceInfo"/> for easy service access</returns>
-        public static DreamServiceInfo CreateService(this DreamHostInfo hostInfo, XDoc config) {
-            string path = config["path"].AsText;
-            DreamMessage result = hostInfo.Host.Self.At("services").Post(config, new Result<DreamMessage>()).Wait();
-            if(!result.IsSuccessful) {
-                throw new Exception(string.Format(
-                    "Unable to start service with config:\r\n{0}\r\n{1}",
-                    config.ToPrettyString(),
-                    result.HasDocument
-                        ? string.Format("{0}: {1}", result.Status, result.ToDocument()["message"].AsText)
-                        : result.Status.ToString()));
-            }
-            return new DreamServiceInfo(hostInfo, path, result.ToDocument());
-
-        }
-
-<<<<<<< HEAD
-        /// <summary>
-        /// Create a new mock service instance.
-        /// </summary>
-        /// <param name="hostInfo">Host info.</param>
-        /// <returns>New mock service info instance.</returns>
-        public static MockServiceInfo CreateMockService(this DreamHostInfo hostInfo) {
-            return MockService.CreateMockService(hostInfo);
-        }
-
-        /// <summary>
-        /// Create a new mock service instance.
-        /// </summary>
-        /// <param name="hostInfo">Host info.</param>
-        /// <param name="extraConfig">Additional service configuration.</param>
-        /// <returns>New mock service info instance.</returns>
-        public static MockServiceInfo CreateMockService(this DreamHostInfo hostInfo, XDoc extraConfig) {
-            return MockService.CreateMockService(hostInfo, extraConfig);
-        }
-
-        /// <summary>
-        /// Create a new mock service instance.
-        /// </summary>
-        /// <param name="hostInfo">Host info.</param>
-        /// <param name="extraConfig">Additional service configuration.</param>
-        /// <param name="privateStorage">Use private storage</param>
-        /// <returns>New mock service info instance.</returns>
-        public static MockServiceInfo CreateMockService(this DreamHostInfo hostInfo, XDoc extraConfig, bool privateStorage) {
-            return MockService.CreateMockService(hostInfo, extraConfig, privateStorage);
-=======
-        //--- Class Methods ---
-
-        /// <summary>
-        /// Create a <see cref="DreamHost"/> at a random port (to avoid collisions in tests).
-        /// </summary>
-        /// <param name="config">Additional configuration for the host.</param>
-        /// <param name="container">IoC Container to use.</param>
-        /// <returns>A <see cref="DreamHostInfo"/> instance for easy access to the host.</returns>
-        public static DreamHostInfo CreateRandomPortHost(XDoc config, IContainer container) {
-            var port = GetPort();
-            var path = "/";
-            if(!config["uri.public"].IsEmpty) {
-                path = config["uri.public"].AsText;
-            }
-            var localhost = string.Format("http://localhost:{0}{1}", port, path);
-            UpdateElement(config, "http-port", port.ToString());
-            UpdateElement(config, "uri.public", localhost);
-            var apikey = config["apikey"].Contents;
-            if(string.IsNullOrEmpty(apikey)) {
-                apikey = StringUtil.CreateAlphaNumericKey(32); //generate a random api key
-                config.Elem("apikey", apikey);
-            }
-            _log.DebugFormat("api key: {0}", apikey);
-            _log.DebugFormat("port:    {0}", port);
-            var host = container == null ? new DreamHost(config) : new DreamHost(config, container);
-            host.Self.At("load").With("name", "mindtouch.dream.test").Post(DreamMessage.Ok());
-            return new DreamHostInfo(Plug.New(localhost), host, apikey);
-        }
-
-        private static int GetPort() {
-            var port = Interlocked.Increment(ref _port);
-            if(port > 30000) {
-                Interlocked.CompareExchange(ref _port, 1024, port);
-                return GetPort();
-            }
-            return port;
-        }
-
-        /// <summary>
-        /// Create a <see cref="DreamHost"/> at a random port (to avoid collisions in tests).
-        /// </summary>
-        /// <param name="config">Additional configuration for the host.</param>
-        /// <returns>A <see cref="DreamHostInfo"/> instance for easy access to the host.</returns>
-        public static DreamHostInfo CreateRandomPortHost(XDoc config) {
-            return CreateRandomPortHost(config, null);
-        }
-
-        /// <summary>
-        /// Create a <see cref="DreamHost"/> at a random port (to avoid collisions in tests).
-        /// </summary>
-        /// <returns>A <see cref="DreamHostInfo"/> instance for easy access to the host.</returns>
-        public static DreamHostInfo CreateRandomPortHost() {
-            return CreateRandomPortHost(new XDoc("config"));
->>>>>>> 1c65c6e5
-        }
-
-        private static void UpdateElement(XDoc config, string element, string value) {
-            if(config[element].IsEmpty) {
-                config.Elem(element, value);
-            } else {
-                config[element].Replace(new XDoc(element).Value(value));
-            }
-        }
-    }
-}+/*
+ * MindTouch Dream - a distributed REST framework 
+ * Copyright (C) 2006-2011 MindTouch, Inc.
+ * www.mindtouch.com  oss@mindtouch.com
+ *
+ * For community documentation and downloads visit wiki.developer.mindtouch.com;
+ * please review the licensing section.
+ *
+ * Licensed under the Apache License, Version 2.0 (the "License");
+ * you may not use this file except in compliance with the License.
+ * You may obtain a copy of the License at
+ * 
+ *     http://www.apache.org/licenses/LICENSE-2.0
+ * 
+ * Unless required by applicable law or agreed to in writing, software
+ * distributed under the License is distributed on an "AS IS" BASIS,
+ * WITHOUT WARRANTIES OR CONDITIONS OF ANY KIND, either express or implied.
+ * See the License for the specific language governing permissions and
+ * limitations under the License.
+ */
+using System;
+using System.Threading;
+using Autofac;
+using log4net;
+using MindTouch.Tasking;
+using MindTouch.Xml;
+
+namespace MindTouch.Dream.Test {
+
+    /// <summary>
+    /// A static helper class for creating <see cref="DreamHost"/> and services for testing.
+    /// </summary>
+    public static class DreamTestHelper {
+
+        //--- Class Fields ---
+        private static readonly ILog _log = LogUtils.CreateLog();
+        private static int _port = 1024;
+        
+        //--- Extension Methods ---
+        /// <summary>
+        /// Create a <see cref="IDreamService"/> on a given <see cref="DreamHost"/>.
+        /// </summary>
+        /// <typeparam name="T">The <see cref="IDreamService"/> to create.</typeparam>
+        /// <param name="hostInfo">The info instance for the target <see cref="DreamHost"/>.</param>
+        /// <param name="pathPrefix">Path prefix to use for randomly generated path (primarily used to more easily recognize the service in logs).</param>
+        /// <param name="extraConfig">Additional configuration to use for service instantiation.</param>
+        /// <returns>An instance of <see cref="DreamServiceInfo"/> for easy service access</returns>
+        public static DreamServiceInfo CreateService<T>(this DreamHostInfo hostInfo, string pathPrefix, XDoc extraConfig) where T : IDreamService {
+            return CreateService(hostInfo, typeof(T), pathPrefix, extraConfig);
+        }
+
+        /// <summary>
+        /// Create a <see cref="IDreamService"/> on a given <see cref="DreamHost"/>.
+        /// </summary>
+        /// <typeparam name="T">The <see cref="IDreamService"/> to create.</typeparam>
+        /// <param name="hostInfo">The info instance for the target <see cref="DreamHost"/>.</param>
+        /// <param name="pathPrefix">Path prefix to use for randomly generated path (primarily used to more easily recognize the service in logs).</param>
+        /// <returns>An instance of <see cref="DreamServiceInfo"/> for easy service access</returns>
+        public static DreamServiceInfo CreateService<T>(this DreamHostInfo hostInfo, string pathPrefix) where T : IDreamService {
+            return CreateService(hostInfo, typeof(T), pathPrefix);
+        }
+
+        /// <summary>
+        /// Create a <see cref="IDreamService"/> on a given <see cref="DreamHost"/>.
+        /// </summary>
+        /// <param name="hostInfo">The info instance for the target <see cref="DreamHost"/>.</param>
+        /// <param name="serviceType">Type of the <see cref="IDreamService"/> to create.</param>
+        /// <param name="pathPrefix">Path prefix to use for randomly generated path (primarily used to more easily recognize the service in logs).</param>
+        /// <param name="extraConfig">Additional configuration to use for service instantiation.</param>
+        /// <returns>An instance of <see cref="DreamServiceInfo"/> for easy service access</returns>
+        public static DreamServiceInfo CreateService(this DreamHostInfo hostInfo, Type serviceType, string pathPrefix, XDoc extraConfig) {
+            string path = (string.IsNullOrEmpty(pathPrefix)) ? StringUtil.CreateAlphaNumericKey(6).ToLower() : pathPrefix + "_" + StringUtil.CreateAlphaNumericKey(3).ToLower();
+            XDoc config = new XDoc("config")
+                .Elem("class", serviceType.FullName)
+                .Elem("path", path);
+            if(extraConfig != null) {
+                foreach(XDoc extra in extraConfig["*"]) {
+                    config.Add(extra);
+                }
+            }
+            return CreateService(hostInfo, config);
+        }
+
+        /// <summary>
+        /// Create a <see cref="IDreamService"/> on a given <see cref="DreamHost"/>.
+        /// </summary>
+        /// <param name="hostInfo">The info instance for the target <see cref="DreamHost"/>.</param>
+        /// <param name="sid">Service Identifier</param>
+        /// <param name="pathPrefix">Path prefix to use for randomly generated path (primarily used to more easily recognize the service in logs).</param>
+        /// <param name="extraConfig">Additional configuration to use for service instantiation.</param>
+        /// <returns>An instance of <see cref="DreamServiceInfo"/> for easy service access</returns>
+        public static DreamServiceInfo CreateService(this DreamHostInfo hostInfo, string sid, string pathPrefix, XDoc extraConfig) {
+            string path = (string.IsNullOrEmpty(pathPrefix)) ? StringUtil.CreateAlphaNumericKey(6).ToLower() : pathPrefix + "_" + StringUtil.CreateAlphaNumericKey(3).ToLower();
+            XDoc config = new XDoc("config")
+                .Elem("sid", sid)
+                .Elem("path", path);
+            if(extraConfig != null) {
+                foreach(XDoc extra in extraConfig["*"]) {
+                    config.Add(extra);
+                }
+            }
+            return CreateService(hostInfo, config);
+        }
+
+        /// <summary>
+        /// Create a <see cref="IDreamService"/> on a given <see cref="DreamHost"/>.
+        /// </summary>
+        /// <param name="hostInfo">The info instance for the target <see cref="DreamHost"/>.</param>
+        /// <param name="serviceType">Type of the <see cref="IDreamService"/> to create.</param>
+        /// <param name="pathPrefix">Path prefix to use for randomly generated path (primarily used to more easily recognize the service in logs).</param>
+        /// <returns>An instance of <see cref="DreamServiceInfo"/> for easy service access</returns>
+        public static DreamServiceInfo CreateService(this DreamHostInfo hostInfo, Type serviceType, string pathPrefix) {
+            string path = (string.IsNullOrEmpty(pathPrefix)) ? StringUtil.CreateAlphaNumericKey(6).ToLower() : pathPrefix + "_" + StringUtil.CreateAlphaNumericKey(3).ToLower();
+            XDoc config = new XDoc("config")
+                .Elem("class", serviceType.FullName)
+                .Elem("path", path);
+            return CreateService(hostInfo, config);
+        }
+
+        /// <summary>
+        /// Create a <see cref="IDreamService"/> on a given <see cref="DreamHost"/>.
+        /// </summary>
+        /// <param name="hostInfo">The info instance for the target <see cref="DreamHost"/>.</param>
+        /// <param name="config">Configuration to use for service instantiation.</param>
+        /// <returns>An instance of <see cref="DreamServiceInfo"/> for easy service access</returns>
+        public static DreamServiceInfo CreateService(this DreamHostInfo hostInfo, XDoc config) {
+            string path = config["path"].AsText;
+            DreamMessage result = hostInfo.Host.Self.At("services").Post(config, new Result<DreamMessage>()).Wait();
+            if(!result.IsSuccessful) {
+                throw new Exception(string.Format(
+                    "Unable to start service with config:\r\n{0}\r\n{1}",
+                    config.ToPrettyString(),
+                    result.HasDocument
+                        ? string.Format("{0}: {1}", result.Status, result.ToDocument()["message"].AsText)
+                        : result.Status.ToString()));
+            }
+            return new DreamServiceInfo(hostInfo, path, result.ToDocument());
+
+        }
+
+        /// <summary>
+        /// Create a new mock service instance.
+        /// </summary>
+        /// <param name="hostInfo">Host info.</param>
+        /// <returns>New mock service info instance.</returns>
+        public static MockServiceInfo CreateMockService(this DreamHostInfo hostInfo) {
+            return MockService.CreateMockService(hostInfo);
+        }
+
+        /// <summary>
+        /// Create a new mock service instance.
+        /// </summary>
+        /// <param name="hostInfo">Host info.</param>
+        /// <param name="extraConfig">Additional service configuration.</param>
+        /// <returns>New mock service info instance.</returns>
+        public static MockServiceInfo CreateMockService(this DreamHostInfo hostInfo, XDoc extraConfig) {
+            return MockService.CreateMockService(hostInfo, extraConfig);
+        }
+
+        /// <summary>
+        /// Create a new mock service instance.
+        /// </summary>
+        /// <param name="hostInfo">Host info.</param>
+        /// <param name="extraConfig">Additional service configuration.</param>
+        /// <param name="privateStorage">Use private storage</param>
+        /// <returns>New mock service info instance.</returns>
+        public static MockServiceInfo CreateMockService(this DreamHostInfo hostInfo, XDoc extraConfig, bool privateStorage) {
+            return MockService.CreateMockService(hostInfo, extraConfig, privateStorage);
+        }
+
+        //--- Class Methods ---
+
+        /// <summary>
+        /// Create a <see cref="DreamHost"/> at a random port (to avoid collisions in tests).
+        /// </summary>
+        /// <param name="config">Additional configuration for the host.</param>
+        /// <param name="container">IoC Container to use.</param>
+        /// <returns>A <see cref="DreamHostInfo"/> instance for easy access to the host.</returns>
+        public static DreamHostInfo CreateRandomPortHost(XDoc config, IContainer container) {
+            var port = GetPort();
+            var path = "/";
+            if(!config["uri.public"].IsEmpty) {
+                path = config["uri.public"].AsText;
+            }
+            var localhost = string.Format("http://localhost:{0}{1}", port, path);
+            UpdateElement(config, "http-port", port.ToString());
+            UpdateElement(config, "uri.public", localhost);
+            var apikey = config["apikey"].Contents;
+            if(string.IsNullOrEmpty(apikey)) {
+                apikey = StringUtil.CreateAlphaNumericKey(32); //generate a random api key
+                config.Elem("apikey", apikey);
+            }
+            _log.DebugFormat("api key: {0}", apikey);
+            _log.DebugFormat("port:    {0}", port);
+            var host = container == null ? new DreamHost(config) : new DreamHost(config, container);
+            host.Self.At("load").With("name", "mindtouch.dream.test").Post(DreamMessage.Ok());
+            return new DreamHostInfo(Plug.New(localhost), host, apikey);
+        }
+
+        private static int GetPort() {
+            var port = Interlocked.Increment(ref _port);
+            if(port > 30000) {
+                Interlocked.CompareExchange(ref _port, 1024, port);
+                return GetPort();
+            }
+            return port;
+        }
+
+        /// <summary>
+        /// Create a <see cref="DreamHost"/> at a random port (to avoid collisions in tests).
+        /// </summary>
+        /// <param name="config">Additional configuration for the host.</param>
+        /// <returns>A <see cref="DreamHostInfo"/> instance for easy access to the host.</returns>
+        public static DreamHostInfo CreateRandomPortHost(XDoc config) {
+            return CreateRandomPortHost(config, null);
+        }
+
+        /// <summary>
+        /// Create a <see cref="DreamHost"/> at a random port (to avoid collisions in tests).
+        /// </summary>
+        /// <returns>A <see cref="DreamHostInfo"/> instance for easy access to the host.</returns>
+        public static DreamHostInfo CreateRandomPortHost() {
+            return CreateRandomPortHost(new XDoc("config"));
+        }
+
+        private static void UpdateElement(XDoc config, string element, string value) {
+            if(config[element].IsEmpty) {
+                config.Elem(element, value);
+            } else {
+                config[element].Replace(new XDoc(element).Value(value));
+            }
+        }
+    }
+}