﻿/*
 * MindTouch Dream - a distributed REST framework 
 * Copyright (C) 2006-2011 MindTouch, Inc.
 * www.mindtouch.com  oss@mindtouch.com
 *
 * For community documentation and downloads visit wiki.developer.mindtouch.com;
 * please review the licensing section.
 *
 * Licensed under the Apache License, Version 2.0 (the "License");
 * you may not use this file except in compliance with the License.
 * You may obtain a copy of the License at
 * 
 *     http://www.apache.org/licenses/LICENSE-2.0
 * 
 * Unless required by applicable law or agreed to in writing, software
 * distributed under the License is distributed on an "AS IS" BASIS,
 * WITHOUT WARRANTIES OR CONDITIONS OF ANY KIND, either express or implied.
 * See the License for the specific language governing permissions and
 * limitations under the License.
 */

using System;
using System.Text;

namespace MindTouch.Data {
    public class MysqlDataUpdater : ADataUpdater {

        //--- Fields ---
        private readonly DataCatalog _dataCatalog;
        
        //--- Constructors ---
<<<<<<< HEAD
        public MysqlDataUpdater(string server, int port, string dbname, string dbuser, string dbpassword, string version) {
            if(version == null) {
                _effectiveVersion = null;
            } else {
                _effectiveVersion = new VersionInfo(version);
                if(!_effectiveVersion.IsValid) {
                    throw new VersionInfoException(_effectiveVersion);
                }
=======
        public MysqlDataUpdater(string server, int port, string dbname, string dbuser, string dbpassword, string version) {
            _targetVersion = new VersionInfo(version);
            if(!_targetVersion.IsValid) {
                throw new VersionInfoException(_targetVersion);
>>>>>>> a87cf574
            }

            // initialize the data catalog
            var dataFactory = new DataFactory("MySql.Data", "?");
            var connectionString = BuildConnectionString(server, port, dbname, dbuser, dbpassword);
            _dataCatalog = new DataCatalog(dataFactory, connectionString);
            _dataCatalog.TestConnection();
        }

        //--- Methods---
        public override void TestConnection() {
            _dataCatalog.TestConnection();
        }

        protected override object CreateActivatorInstance(Type dataUpgradeType) {
            return Activator.CreateInstance(dataUpgradeType, _dataCatalog);
        }

        private string BuildConnectionString(string server, int port, string dbname, string dbuser, string dbpassword) {
            StringBuilder connectionString = new StringBuilder();
            connectionString.AppendFormat("Server={0};", server);
            connectionString.AppendFormat("Port={0};", port);
            connectionString.AppendFormat("Database={0};", dbname);
            connectionString.AppendFormat("User Id={0};", dbuser);
            connectionString.AppendFormat("Password={0};", dbpassword);
            return connectionString.ToString();
        }
    }
}<|MERGE_RESOLUTION|>--- conflicted
+++ resolved
@@ -1,75 +1,68 @@
-﻿/*
- * MindTouch Dream - a distributed REST framework 
- * Copyright (C) 2006-2011 MindTouch, Inc.
- * www.mindtouch.com  oss@mindtouch.com
- *
- * For community documentation and downloads visit wiki.developer.mindtouch.com;
- * please review the licensing section.
- *
- * Licensed under the Apache License, Version 2.0 (the "License");
- * you may not use this file except in compliance with the License.
- * You may obtain a copy of the License at
- * 
- *     http://www.apache.org/licenses/LICENSE-2.0
- * 
- * Unless required by applicable law or agreed to in writing, software
- * distributed under the License is distributed on an "AS IS" BASIS,
- * WITHOUT WARRANTIES OR CONDITIONS OF ANY KIND, either express or implied.
- * See the License for the specific language governing permissions and
- * limitations under the License.
- */
-
-using System;
-using System.Text;
-
-namespace MindTouch.Data {
-    public class MysqlDataUpdater : ADataUpdater {
-
-        //--- Fields ---
-        private readonly DataCatalog _dataCatalog;
-        
-        //--- Constructors ---
-<<<<<<< HEAD
-        public MysqlDataUpdater(string server, int port, string dbname, string dbuser, string dbpassword, string version) {
-            if(version == null) {
-                _effectiveVersion = null;
-            } else {
-                _effectiveVersion = new VersionInfo(version);
-                if(!_effectiveVersion.IsValid) {
-                    throw new VersionInfoException(_effectiveVersion);
-                }
-=======
-        public MysqlDataUpdater(string server, int port, string dbname, string dbuser, string dbpassword, string version) {
-            _targetVersion = new VersionInfo(version);
-            if(!_targetVersion.IsValid) {
-                throw new VersionInfoException(_targetVersion);
->>>>>>> a87cf574
-            }
-
-            // initialize the data catalog
-            var dataFactory = new DataFactory("MySql.Data", "?");
-            var connectionString = BuildConnectionString(server, port, dbname, dbuser, dbpassword);
-            _dataCatalog = new DataCatalog(dataFactory, connectionString);
-            _dataCatalog.TestConnection();
-        }
-
-        //--- Methods---
-        public override void TestConnection() {
-            _dataCatalog.TestConnection();
-        }
-
-        protected override object CreateActivatorInstance(Type dataUpgradeType) {
-            return Activator.CreateInstance(dataUpgradeType, _dataCatalog);
-        }
-
-        private string BuildConnectionString(string server, int port, string dbname, string dbuser, string dbpassword) {
-            StringBuilder connectionString = new StringBuilder();
-            connectionString.AppendFormat("Server={0};", server);
-            connectionString.AppendFormat("Port={0};", port);
-            connectionString.AppendFormat("Database={0};", dbname);
-            connectionString.AppendFormat("User Id={0};", dbuser);
-            connectionString.AppendFormat("Password={0};", dbpassword);
-            return connectionString.ToString();
-        }
-    }
-}+﻿/*
+ * MindTouch Dream - a distributed REST framework 
+ * Copyright (C) 2006-2011 MindTouch, Inc.
+ * www.mindtouch.com  oss@mindtouch.com
+ *
+ * For community documentation and downloads visit wiki.developer.mindtouch.com;
+ * please review the licensing section.
+ *
+ * Licensed under the Apache License, Version 2.0 (the "License");
+ * you may not use this file except in compliance with the License.
+ * You may obtain a copy of the License at
+ * 
+ *     http://www.apache.org/licenses/LICENSE-2.0
+ * 
+ * Unless required by applicable law or agreed to in writing, software
+ * distributed under the License is distributed on an "AS IS" BASIS,
+ * WITHOUT WARRANTIES OR CONDITIONS OF ANY KIND, either express or implied.
+ * See the License for the specific language governing permissions and
+ * limitations under the License.
+ */
+
+using System;
+using System.Text;
+
+namespace MindTouch.Data {
+    public class MysqlDataUpdater : ADataUpdater {
+
+        //--- Fields ---
+        private readonly DataCatalog _dataCatalog;
+        
+        //--- Constructors ---
+        public MysqlDataUpdater(string server, int port, string dbname, string dbuser, string dbpassword, string version) {
+            if(string.IsNullOrEmpty(version)) {
+                _targetVersion = null;
+            } else {
+                _targetVersion = new VersionInfo(version);
+                if(!_targetVersion.IsValid) {
+                    throw new VersionInfoException(_targetVersion);
+                }
+            }
+            
+            // initialize the data catalog
+            var dataFactory = new DataFactory("MySql.Data", "?");
+            var connectionString = BuildConnectionString(server, port, dbname, dbuser, dbpassword);
+            _dataCatalog = new DataCatalog(dataFactory, connectionString);
+            _dataCatalog.TestConnection();
+        }
+
+        //--- Methods---
+        public override void TestConnection() {
+            _dataCatalog.TestConnection();
+        }
+
+        protected override object CreateActivatorInstance(Type dataUpgradeType) {
+            return Activator.CreateInstance(dataUpgradeType, _dataCatalog);
+        }
+
+        private string BuildConnectionString(string server, int port, string dbname, string dbuser, string dbpassword) {
+            StringBuilder connectionString = new StringBuilder();
+            connectionString.AppendFormat("Server={0};", server);
+            connectionString.AppendFormat("Port={0};", port);
+            connectionString.AppendFormat("Database={0};", dbname);
+            connectionString.AppendFormat("User Id={0};", dbuser);
+            connectionString.AppendFormat("Password={0};", dbpassword);
+            return connectionString.ToString();
+        }
+    }
+}