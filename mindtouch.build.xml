<?xml version="1.0" encoding="utf-8"?>
<configuration>
<<<<<<< HEAD
  <assemblies major="2" minor="2" release="0" revision="24968">
    <assembly name="mindtouch.dream" publicKeyToken="b17e0197b56911d2" culture="neutral" assemblyinfo-path="src\mindtouch.dream\AssemblyInfo.cs" remap="true" />
    <assembly name="mindtouch.dream.test" publicKeyToken="b17e0197b56911d2" culture="neutral" assemblyinfo-path="src\mindtouch.dream.test\Properties\AssemblyInfo.cs" remap="true" />
    <assembly name="mindtouch.core" publicKeyToken="b17e0197b56911d2" culture="neutral" assemblyinfo-path="src\mindtouch.core\AssemblyInfo.cs" />
    <assembly name="mindtouch.host" publicKeyToken="b17e0197b56911d2" culture="neutral" assemblyinfo-path="src\mindtouch.host\AssemblyInfo.cs" />
    <assembly name="mindtouch.host.service" publicKeyToken="b17e0197b56911d2" culture="neutral" assemblyinfo-path="src\mindtouch.host.service\AssemblyInfo.cs" />
    <assembly file="SgmlReaderDll.dll" />
=======
  <assemblies
    major="2"
    minor="2"
    release="2"
    revision="0">
    <assembly
      name="mindtouch.dream"
      publicKeyToken="b17e0197b56911d2"
      assemblyinfo-path="src/mindtouch.dream/AssemblyInfo.cs"
      remap="true" />
    <assembly
      name="mindtouch.dream.test"
      publicKeyToken="b17e0197b56911d2"
      assemblyinfo-path="src/mindtouch.dream.test/Properties/AssemblyInfo.cs"
      remap="true" />
    <assembly
      name="mindtouch.core"
      publicKeyToken="b17e0197b56911d2"
      assemblyinfo-path="src/mindtouch.core/AssemblyInfo.cs" />
    <assembly
      name="mindtouch.host"
      publicKeyToken="b17e0197b56911d2"
      assemblyinfo-path="src/mindtouch.host/AssemblyInfo.cs" />
    <assembly
      name="mindtouch.host.service"
      publicKeyToken="b17e0197b56911d2"
      assemblyinfo-path="src/mindtouch.host.service/AssemblyInfo.cs" />
    <assembly
      file="SgmlReaderDll.dll" />
>>>>>>> bdf93784
  </assemblies>
  <configfiles>
    <path>src\mindtouch.host\App.config</path>
  </configfiles>
</configuration><|MERGE_RESOLUTION|>--- conflicted
+++ resolved
@@ -1,46 +1,36 @@
-<?xml version="1.0" encoding="utf-8"?>
-<configuration>
-<<<<<<< HEAD
-  <assemblies major="2" minor="2" release="0" revision="24968">
-    <assembly name="mindtouch.dream" publicKeyToken="b17e0197b56911d2" culture="neutral" assemblyinfo-path="src\mindtouch.dream\AssemblyInfo.cs" remap="true" />
-    <assembly name="mindtouch.dream.test" publicKeyToken="b17e0197b56911d2" culture="neutral" assemblyinfo-path="src\mindtouch.dream.test\Properties\AssemblyInfo.cs" remap="true" />
-    <assembly name="mindtouch.core" publicKeyToken="b17e0197b56911d2" culture="neutral" assemblyinfo-path="src\mindtouch.core\AssemblyInfo.cs" />
-    <assembly name="mindtouch.host" publicKeyToken="b17e0197b56911d2" culture="neutral" assemblyinfo-path="src\mindtouch.host\AssemblyInfo.cs" />
-    <assembly name="mindtouch.host.service" publicKeyToken="b17e0197b56911d2" culture="neutral" assemblyinfo-path="src\mindtouch.host.service\AssemblyInfo.cs" />
-    <assembly file="SgmlReaderDll.dll" />
-=======
-  <assemblies
-    major="2"
-    minor="2"
-    release="2"
-    revision="0">
-    <assembly
-      name="mindtouch.dream"
-      publicKeyToken="b17e0197b56911d2"
-      assemblyinfo-path="src/mindtouch.dream/AssemblyInfo.cs"
-      remap="true" />
-    <assembly
-      name="mindtouch.dream.test"
-      publicKeyToken="b17e0197b56911d2"
-      assemblyinfo-path="src/mindtouch.dream.test/Properties/AssemblyInfo.cs"
-      remap="true" />
-    <assembly
-      name="mindtouch.core"
-      publicKeyToken="b17e0197b56911d2"
-      assemblyinfo-path="src/mindtouch.core/AssemblyInfo.cs" />
-    <assembly
-      name="mindtouch.host"
-      publicKeyToken="b17e0197b56911d2"
-      assemblyinfo-path="src/mindtouch.host/AssemblyInfo.cs" />
-    <assembly
-      name="mindtouch.host.service"
-      publicKeyToken="b17e0197b56911d2"
-      assemblyinfo-path="src/mindtouch.host.service/AssemblyInfo.cs" />
-    <assembly
-      file="SgmlReaderDll.dll" />
->>>>>>> bdf93784
-  </assemblies>
-  <configfiles>
-    <path>src\mindtouch.host\App.config</path>
-  </configfiles>
+<?xml version="1.0" encoding="utf-8"?>
+<configuration>
+  <assemblies
+    major="2"
+    minor="2"
+    release="2"
+    revision="0">
+    <assembly
+      name="mindtouch.dream"
+      publicKeyToken="b17e0197b56911d2"
+      assemblyinfo-path="src/mindtouch.dream/AssemblyInfo.cs"
+      remap="true" />
+    <assembly
+      name="mindtouch.dream.test"
+      publicKeyToken="b17e0197b56911d2"
+      assemblyinfo-path="src/mindtouch.dream.test/Properties/AssemblyInfo.cs"
+      remap="true" />
+    <assembly
+      name="mindtouch.core"
+      publicKeyToken="b17e0197b56911d2"
+      assemblyinfo-path="src/mindtouch.core/AssemblyInfo.cs" />
+    <assembly
+      name="mindtouch.host"
+      publicKeyToken="b17e0197b56911d2"
+      assemblyinfo-path="src/mindtouch.host/AssemblyInfo.cs" />
+    <assembly
+      name="mindtouch.host.service"
+      publicKeyToken="b17e0197b56911d2"
+      assemblyinfo-path="src/mindtouch.host.service/AssemblyInfo.cs" />
+    <assembly
+      file="SgmlReaderDll.dll" />
+  </assemblies>
+  <configfiles>
+    <path>src\mindtouch.host\App.config</path>
+  </configfiles>
 </configuration>